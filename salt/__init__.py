--- conflicted
+++ resolved
@@ -97,11 +97,8 @@
         # command line overrides config
         if self.cli['user']:
             self.opts['user'] = self.cli['user']
-<<<<<<< HEAD
-=======
         # Send the pidfile location to the opts
         self.opts['pidfile'] = self.cli['pidfile']
->>>>>>> 508fba96
 
     def __parse_cli(self):
         '''
@@ -124,14 +121,11 @@
                 '--user',
                 dest='user',
                 help='Specify user to run minion')
-<<<<<<< HEAD
-=======
         parser.add_option('--pid-file',
                 dest='pidfile',
                 default='/var/run/salt-master.pid',
                 help=('Specify the location of the pidfile. Default'
                       ' %default'))
->>>>>>> 508fba96
         parser.add_option('-l',
                 '--log-level',
                 dest='log_level',
@@ -147,12 +141,8 @@
 
         cli = {'daemon': options.daemon,
                'config': options.config,
-<<<<<<< HEAD
-               'user': options.user}
-=======
                'user': options.user,
                'pidfile': options.pidfile}
->>>>>>> 508fba96
 
         return cli
 
@@ -183,10 +173,7 @@
                 # Late import so logging works correctly
                 import salt.utils
                 salt.utils.daemonize()
-<<<<<<< HEAD
-=======
             set_pidfile(self.cli['pidfile'])
->>>>>>> 508fba96
             master.start()
 
 
@@ -222,14 +209,11 @@
                 '--user',
                 dest='user',
                 help='Specify user to run minion')
-<<<<<<< HEAD
-=======
         parser.add_option('--pid-file',
                 dest='pidfile',
                 default='/var/run/salt-minion.pid',
                 help=('Specify the location of the pidfile. Default'
                       ' %default'))
->>>>>>> 508fba96
         parser.add_option('-l',
                 '--log-level',
                 dest='log_level',
@@ -244,12 +228,8 @@
         salt.log.setup_console_logger(options.log_level, log_format=log_format)
         cli = {'daemon': options.daemon,
                'config': options.config,
-<<<<<<< HEAD
-               'user': options.user}
-=======
                'user': options.user,
                'pidfile': options.pidfile}
->>>>>>> 508fba96
 
         return cli
 
@@ -278,10 +258,7 @@
                     # Late import so logging works correctly
                     import salt.utils
                     salt.utils.daemonize()
-<<<<<<< HEAD
-=======
                 set_pidfile(self.cli['pidfile'])
->>>>>>> 508fba96
                 minion = salt.minion.Minion(self.opts)
                 minion.tune_in()
             except KeyboardInterrupt:
@@ -347,14 +324,11 @@
                 '--user',
                 dest='user',
                 help='Specify user to run minion')
-<<<<<<< HEAD
-=======
         parser.add_option('--pid-file',
                 dest='pidfile',
                 default='/var/run/salt-syndic.pid',
                 help=('Specify the location of the pidfile. Default'
                       ' %default'))
->>>>>>> 508fba96
         parser.add_option('-l',
                 '--log-level',
                 dest='log_level',
@@ -401,10 +375,7 @@
                     # Late import so logging works correctly
                     import salt.utils
                     salt.utils.daemonize()
-<<<<<<< HEAD
-=======
                 set_pidfile(self.cli['pidfile'])
->>>>>>> 508fba96
                 syndic.tune_in()
             except KeyboardInterrupt:
                 log.warn('Stopping the Salt Syndic Minion')
