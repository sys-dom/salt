# -*- coding: utf-8 -*-
'''
Manage ELBs

.. versionadded:: 2014.7.0

Create and destroy ELBs. Be aware that this interacts with Amazon's
services, and so may incur charges.

This module uses ``boto``, which can be installed via package, or pip.

This module accepts explicit elb credentials but can also utilize
IAM roles assigned to the instance through Instance Profiles. Dynamic
credentials are then automatically obtained from AWS API and no further
configuration is necessary. More information available `here
<http://docs.aws.amazon.com/AWSEC2/latest/UserGuide/iam-roles-for-amazon-ec2.html>`_.

If IAM roles are not used you need to specify them either in a pillar file or
in the minion's config file:

.. code-block:: yaml

    elb.keyid: GKTADJGHEIQSXMKKRBJ08H
    elb.key: askdjghsdfjkghWupUjasdflkdfklgjsdfjajkghs

It's also possible to specify ``key``, ``keyid`` and ``region`` via a profile, either
passed in as a dict, or as a string to pull from pillars or minion config:

.. code-block:: yaml

    myprofile:
        keyid: GKTADJGHEIQSXMKKRBJ08H
        key: askdjghsdfjkghWupUjasdflkdfklgjsdfjajkghs
        region: us-east-1

.. code-block:: yaml

    Ensure myelb ELB exists:
        boto_elb.present:
            - name: myelb
            - region: us-east-1
            - availability_zones:
                - us-east-1a
                - us-east-1c
                - us-east-1d
            - keyid: GKTADJGHEIQSXMKKRBJ08H
            - key: askdjghsdfjkghWupUjasdflkdfklgjsdfjajkghs
            - listeners:
                - elb_port: 443
                  instance_port: 80
                  elb_protocol: HTTPS
                  instance_protocol: HTTP
                  certificate: 'arn:aws:iam::1111111:server-certificate/mycert'
                - elb_port: 8210
                  instance_port: 8210
                  elb_protocol: TCP
            - health_check:
                target: 'HTTP:80/'
            - attributes:
                cross_zone_load_balancing:
                  enabled: true
                access_log:
                  enabled: true
                  s3_bucket_name: 'mybucket'
                  s3_bucket_prefix: 'my-logs'
                  emit_interval: 5
            - cnames:
                - name: mycname.example.com.
                  zone: example.com.
                  ttl: 60
                - name: myothercname.example.com.
                  zone: example.com.

    # Using a profile from pillars
    Ensure myelb ELB exists:
        boto_elb.present:
            - name: myelb
            - region: us-east-1
            - profile: myelbprofile

    # Passing in a profile
    Ensure myelb ELB exists:
        boto_elb.present:
            - name: myelb
            - region: us-east-1
            - profile:
                keyid: GKTADJGHEIQSXMKKRBJ08H
                key: askdjghsdfjkghWupUjasdflkdfklgjsdfjajkghs

It's possible to specify attributes from pillars by specifying a pillar. You
can override the values defined in the pillard by setting the attributes on the
resource. The module will use the default pillar key 'boto_elb_attributes',
which allows you to set default attributes for all ELB resources.

Setting the attributes pillar:

.. code-block:: yaml

    my_elb_attributes:
      cross_zone_load_balancing:
        enabled: true
      connection_draining:
        enabled: true
        timeout: 20
      access_log:
        enabled: true
        s3_bucket_name: 'mybucket'
        s3_bucket_prefix: 'my-logs'
        emit_interval: 5

Overriding the attribute values on the resource:

.. code-block:: yaml

    Ensure myelb ELB exists:
        boto_elb.present:
            - name: myelb
            - region: us-east-1
            - attributes_from_pillar: my_elb_attributes
            # override cross_zone_load_balancing:enabled
            - attributes:
                cross_zone_load_balancing:
                  enabled: false
            - profile: myelbprofile

It's possible to specify cloudwatch alarms that will be setup along with the
ELB. Note the alarm name will be defined by the name attribute provided, plus
the ELB resource name.

.. code-block:: yaml

    Ensure myelb ELB exists:
        boto_elb.present:
            - name: myelb
            - region: us-east-1
            - profile: myelbprofile
            - alarms:
                UnHealthyHostCount:
                  name: 'ELB UnHealthyHostCount **MANAGED BY SALT**'
                  attributes:
                    metric: UnHealthyHostCount
                    namespace: AWS/ELB
                    statistic: Average
                    comparison: '>='
                    threshold: 1.0
                    period: 600
                    evaluation_periods: 6
                    unit: null
                    description: ELB UnHealthyHostCount
                    alarm_actions: ['arn:aws:sns:us-east-1:12345:myalarm']
                    insufficient_data_actions: []
                    ok_actions: ['arn:aws:sns:us-east-1:12345:myalarm']

You can also use alarms from pillars, and override values from the pillar
alarms by setting overrides on the resource. Note that 'boto_elb_alarms'
will be used as a default value for all resources, if defined and can be
used to ensure alarms are always set for a resource.

Setting the alarms in a pillar:

.. code-block:: yaml

    my_elb_alarm:
      UnHealthyHostCount:
        name: 'ELB UnHealthyHostCount **MANAGED BY SALT**'
        attributes:
          metric: UnHealthyHostCount
          namespace: AWS/ELB
          statistic: Average
          comparison: '>='
          threshold: 1.0
          period: 600
          evaluation_periods: 6
          unit: null
          description: ELB UnHealthyHostCount
          alarm_actions: ['arn:aws:sns:us-east-1:12345:myalarm']
          insufficient_data_actions: []
          ok_actions: ['arn:aws:sns:us-east-1:12345:myalarm']

Overriding the alarm values on the resource:

.. code-block:: yaml

    Ensure myelb ELB exists:
        boto_elb.present:
            - name: myelb
            - region: us-east-1
            - profile: myelbprofile
            - alarms_from_pillar: my_elb_alarm
            # override UnHealthyHostCount:attributes:threshold
            - alarms:
                UnHealthyHostCount:
                  attributes:
                    threshold: 2.0
'''
from __future__ import absolute_import
import salt.utils.dictupdate as dictupdate
from salt.exceptions import SaltInvocationError
import salt.ext.six as six


def __virtual__():
    '''
    Only load if boto is available.
    '''
    return 'boto_elb' if 'boto_elb.exists' in __salt__ else False


def present(
        name,
        listeners,
        availability_zones=None,
        subnets=None,
        security_groups=None,
        scheme='internet-facing',
        health_check=None,
        attributes=None,
        attributes_from_pillar="boto_elb_attributes",
        cnames=None,
        alarms=None,
        alarms_from_pillar="boto_elb_alarms",
        region=None,
        key=None,
        keyid=None,
        profile=None,
        wait_for_sync=True):
    '''
    Ensure the IAM role exists.

    name
        Name of the IAM role.

    availability_zones
        A list of availability zones for this ELB.

    listeners
<<<<<<< HEAD
        A list of listener lists; example::

            [
                ['443', 'HTTPS', 'arn:aws:iam::1111111:server-certificate/mycert'],
                ['8443', '80', 'HTTPS', 'HTTP', 'arn:aws:iam::1111111:server-certificate/mycert']
            ]
=======
        A list of listener lists; example:
        [
            ['443', 'HTTPS', 'arn:aws:iam::1111111:server-certificate/mycert'],
            ['8443', '80', 'HTTPS', 'HTTP', 'arn:aws:iam::1111111:server-certificate/mycert']
        ]
>>>>>>> 485ed3cf

    subnets
        A list of subnet IDs in your VPC to attach to your LoadBalancer.

    security_groups
        The security groups assigned to your LoadBalancer within your VPC.

    scheme
        The type of a LoadBalancer. internet-facing or internal. Once set, can not be modified.

    health_check
        A dict defining the health check for this ELB.

    attributes
        A dict defining the attributes to set on this ELB.

    attributes_from_pillar
        name of pillar dict that contains attributes.   Attributes defined for this specific
        state will override those from pillar.

    cnames
        A list of cname dicts with attributes: name, zone, ttl, and identifier.
        See the boto_route53 state for information about these attributes.

    alarms:
        a dictionary of name->boto_cloudwatch_alarm sections to be associated with this ELB.
        All attributes should be specified except for dimension which will be
        automatically set to this ELB.
        See the boto_cloudwatch_alarm state for information about these attributes.

    alarms_from_pillar:
        name of pillar dict that contains alarm settings.   Alarms defined for this specific
        state will override those from pillar.

    region
        Region to connect to.

    key
        Secret key to be used.

    keyid
        Access key to be used.

    profile
        A dict with region, key and keyid, or a pillar key (string)
        that contains a dict with region, key and keyid.

    wait_for_sync
        Wait for an INSYNC change status from Route53.
    '''

    # load data from attributes_from_pillar and merge with attributes
    tmp = __salt__['config.option'](attributes_from_pillar, {})
    if attributes:
        attributes = dictupdate.update(tmp, attributes)
    else:
        attributes = tmp

    ret = {'name': name, 'result': True, 'comment': '', 'changes': {}}
    _ret = _elb_present(name, availability_zones, listeners, subnets,
                        security_groups, scheme, region, key, keyid, profile)
    ret['changes'] = _ret['changes']
    ret['comment'] = ' '.join([ret['comment'], _ret['comment']])
    if not _ret['result']:
        ret['result'] = _ret['result']
        if ret['result'] is False:
            return ret
    _ret = _attributes_present(name, attributes, region, key, keyid, profile)
    ret['changes'] = dictupdate.update(ret['changes'], _ret['changes'])
    ret['comment'] = ' '.join([ret['comment'], _ret['comment']])
    if not _ret['result']:
        ret['result'] = _ret['result']
        if ret['result'] is False:
            return ret
    _ret = _health_check_present(name, health_check, region, key, keyid,
                                 profile)
    ret['changes'] = dictupdate.update(ret['changes'], _ret['changes'])
    ret['comment'] = ' '.join([ret['comment'], _ret['comment']])
    if not _ret['result']:
        ret['result'] = _ret['result']
        if ret['result'] is False:
            return ret
    if cnames:
        lb = __salt__['boto_elb.get_elb_config'](
            name, region, key, keyid, profile
        )
        for cname in cnames:
            _ret = __salt__['state.single'](
                'boto_route53.present',
                name=cname.get('name'),
                value=lb['dns_name'],
                zone=cname.get('zone'),
                record_type='CNAME',
                identifier=cname.get('identifier', None),
                ttl=cname.get('ttl', None),
                region=region,
                key=key,
                keyid=keyid,
                profile=profile
            )
            _ret = _ret.values()[0]
            ret['changes'] = dictupdate.update(ret['changes'], _ret['changes'])
            ret['comment'] = ' '.join([ret['comment'], _ret['comment']])
            if not _ret['result']:
                ret['result'] = _ret['result']
                if ret['result'] is False:
                    return ret
    _ret = _alarms_present(name, alarms, alarms_from_pillar, region, key, keyid, profile)
    ret['changes'] = dictupdate.update(ret['changes'], _ret['changes'])
    ret['comment'] = ' '.join([ret['comment'], _ret['comment']])
    if not _ret['result']:
        ret['result'] = _ret['result']
        if ret['result'] is False:
            return ret
    return ret


def register_instances(name, instances, region=None, key=None, keyid=None,
                       profile=None):
    '''
    Add instance/s to load balancer

    .. versionadded:: Beryllium

    .. code-block:: yaml

    add-instances:
      boto_elb.register_instances:
        - name: myloadbalancer
        - instances:
          - instance-id1
          - instance-id2
    '''
    ret = {'name': name, 'result': None, 'comment': '', 'changes': {}}
    ret['name'] = name
    lb = __salt__['boto_elb.exists'](name, region, key, keyid, profile)
    if lb:
        health = __salt__['boto_elb.get_instance_health'](name,
                                                          region,
                                                          key,
                                                          keyid,
                                                          profile)
        nodes = []
        new = []
        for value in health:
            nodes.append(value['instance_id'])
        for value in instances:
            if value not in nodes:
                new.append(value)
        if len(new) == 0:
            ret['comment'] = 'Instance/s {0} already exist.' \
                              ''.format(str(instances).strip('[]'))
            ret['result'] = True
        else:
            if __opts__['test']:
                ret['comment'] = 'ELB {0} is set to register : {1}.'.format(name, new)
                ret['result'] = None
                return ret
            state = __salt__['boto_elb.register_instances'](name,
                                                            instances,
                                                            region,
                                                            key,
                                                            keyid,
                                                            profile)
            if state:
                ret['comment'] = 'Load Balancer {0} has been changed' \
                                 ''.format(name)
                ret['changes']['old'] = '\n'.join(nodes)
                new = set().union(nodes, instances)
                ret['changes']['new'] = '\n'.join(list(new))
                ret['result'] = True
            else:
                ret['comment'] = 'Load balancer {0} failed to add instances' \
                                 ''.format(name)
                ret['result'] = False
    else:
        ret['comment'] = 'Could not find lb {0}'.format(name)
    return ret


def _elb_present(
        name,
        availability_zones,
        listeners,
        subnets,
        security_groups,
        scheme,
        region,
        key,
        keyid,
        profile):
    ret = {'result': True, 'comment': '', 'changes': {}}
    if not (availability_zones or subnets):
        raise SaltInvocationError('Either availability_zones or subnets must'
                                  ' be provided as arguments.')
    if availability_zones and subnets:
        raise SaltInvocationError('availability_zones and subnets are mutually'
                                  ' exclusive arguments.')
    if not listeners:
        listeners = []
    _listeners = []
    for listener in listeners:
        if len(listener) < 3:
            raise SaltInvocationError('Listeners must have at minimum port,'
                                      ' instance_port and protocol values in'
                                      ' the provided list.')
        if 'elb_port' not in listener:
            raise SaltInvocationError('elb_port is a required value for'
                                      ' listeners.')
        if 'instance_port' not in listener:
            raise SaltInvocationError('instance_port is a required value for'
                                      ' listeners.')
        if 'elb_protocol' not in listener:
            raise SaltInvocationError('elb_protocol is a required value for'
                                      ' listeners.')
        listener['elb_protocol'] = listener['elb_protocol'].upper()
        if listener['elb_protocol'] == 'HTTPS' and 'certificate' not in listener:
            raise SaltInvocationError('certificate is a required value for'
                                      ' listeners if HTTPS is set for'
                                      ' elb_protocol.')
        # We define all listeners as complex listeners.
        if 'instance_protocol' not in listener:
            listener['instance_protocol'] = listener['elb_protocol'].upper()
        else:
            listener['instance_protocol'] = listener['instance_protocol'].upper()
        _listener = [listener['elb_port'], listener['instance_port'],
                     listener['elb_protocol'], listener['instance_protocol']]
        if 'certificate' in listener:
            _listener.append(listener['certificate'])
        _listeners.append(_listener)
    if subnets:
        vpc_id = __salt__['boto_vpc.get_subnet_association'](
            subnets, region, key, keyid, profile
        )
        if not vpc_id:
            msg = 'Subnets {0} do not map to a valid vpc id.'.format(subnets)
            raise SaltInvocationError(msg)
        security_groups = __salt__['boto_secgroup.convert_to_group_ids'](
            security_groups, vpc_id, region, key, keyid, profile
        )
        if not security_groups:
            msg = 'Security groups {0} do not map to valid security group ids.'
            msg = msg.format(security_groups)
            raise SaltInvocationError(msg)
    exists = __salt__['boto_elb.exists'](name, region, key, keyid, profile)
    if not exists:
        if __opts__['test']:
            ret['comment'] = 'ELB {0} is set to be created.'.format(name)
            ret['result'] = None
            return ret
        created = __salt__['boto_elb.create'](name, availability_zones,
                                              _listeners, subnets,
                                              security_groups, scheme, region,
                                              key, keyid, profile)
        if created:
            ret['changes']['old'] = {'elb': None}
            ret['changes']['new'] = {'elb': name}
            ret['comment'] = 'ELB {0} created.'.format(name)
        else:
            ret['result'] = False
            ret['comment'] = 'Failed to create {0} ELB.'.format(name)
    else:
        ret['comment'] = 'ELB {0} present.'.format(name)
        _ret = _security_groups_present(
            name, security_groups, region, key, keyid, profile
        )
        ret['changes'] = dictupdate.update(ret['changes'], _ret['changes'])
        ret['comment'] = ' '.join([ret['comment'], _ret['comment']])
        if not _ret['result']:
            ret['result'] = _ret['result']
            if ret['result'] is False:
                return ret
        _ret = _listeners_present(name, _listeners, region, key, keyid,
                                  profile)
        ret['changes'] = dictupdate.update(ret['changes'], _ret['changes'])
        ret['comment'] = ' '.join([ret['comment'], _ret['comment']])
        if not _ret['result']:
            ret['result'] = _ret['result']
            if ret['result'] is False:
                return ret
        if availability_zones:
            _ret = _zones_present(name, availability_zones, region, key, keyid,
                                  profile)
            ret['changes'] = dictupdate.update(ret['changes'], _ret['changes'])
            ret['comment'] = ' '.join([ret['comment'], _ret['comment']])
            if not _ret['result']:
                ret['result'] = _ret['result']
                if ret['result'] is False:
                    return ret
        elif subnets:
            _ret = _subnets_present(name, subnets, region, key, keyid,
                                    profile)
            ret['changes'] = dictupdate.update(ret['changes'], _ret['changes'])
            ret['comment'] = ' '.join([ret['comment'], _ret['comment']])
            if not _ret['result']:
                ret['result'] = _ret['result']
    return ret


def _listeners_present(
        name,
        listeners,
        region,
        key,
        keyid,
        profile):
    ret = {'result': True, 'comment': '', 'changes': {}}
    lb = __salt__['boto_elb.get_elb_config'](name, region, key, keyid, profile)
    if not lb:
        msg = '{0} ELB configuration could not be retrieved.'.format(name)
        ret['comment'] = msg
        ret['result'] = False
        return ret
    if not listeners:
        listeners = []
    to_delete = []
    to_create = []
    for listener in listeners:
        if listener not in lb['listeners']:
            to_create.append(listener)
    for listener in lb['listeners']:
        if listener not in listeners:
            to_delete.append(listener[0])
    if to_create or to_delete:
        if __opts__['test']:
            msg = 'ELB {0} set to have listeners modified.'.format(name)
            ret['comment'] = msg
            ret['result'] = None
            return ret
        if to_delete:
            deleted = __salt__['boto_elb.delete_listeners'](name, to_delete,
                                                            region, key, keyid,
                                                            profile)
            if deleted:
                ret['comment'] = 'Deleted listeners on {0} ELB.'.format(name)
            else:
                msg = 'Failed to delete listeners on {0} ELB.'.format(name)
                ret['comment'] = msg
                ret['result'] = False
        if to_create:
            created = __salt__['boto_elb.create_listeners'](name, to_create,
                                                            region, key, keyid,
                                                            profile)
            if created:
                msg = 'Created listeners on {0} ELB.'
                ret['comment'] = ' '.join([ret['comment'], msg.format(name)])
            else:
                msg = 'Failed to create listeners on {0} ELB.'
                ret['comment'] = ' '.join([ret['comment'], msg.format(name)])
                ret['result'] = False
        ret['changes']['old'] = {'listeners': lb['listeners']}
        lb = __salt__['boto_elb.get_elb_config'](name, region, key, keyid,
                                                 profile)
        ret['changes']['new'] = {'listeners': lb['listeners']}
    return ret


def _security_groups_present(
        name,
        security_groups,
        region,
        key,
        keyid,
        profile):
    ret = {'result': True, 'comment': '', 'changes': {}}
    lb = __salt__['boto_elb.get_elb_config'](name, region, key, keyid, profile)
    if not lb:
        msg = '{0} ELB configuration could not be retrieved.'.format(name)
        ret['comment'] = msg
        ret['result'] = False
        return ret
    if not security_groups:
        security_groups = []
    change_needed = False
    if set(security_groups) != set(lb['security_groups']):
        change_needed = True
    if change_needed:
        if __opts__['test']:
            msg = 'ELB {0} set to have security groups modified.'.format(name)
            ret['comment'] = msg
            ret['result'] = None
            return ret
        changed = __salt__['boto_elb.apply_security_groups'](
            name, security_groups, region, key, keyid, profile
        )
        if changed:
            msg = 'Modified security_groups on {0} ELB.'.format(name)
            ret['comment'] = msg
        else:
            msg = 'Failed to modify security_groups on {0} ELB.'.format(name)
            ret['comment'] = msg
            ret['result'] = False
        ret['changes']['old'] = {'security_groups': lb['security_groups']}
        ret['changes']['new'] = {'security_groups': security_groups}
    else:
        ret['comment'] = 'security_groups already set on ELB {0}.'.format(name)
    return ret


def _attributes_present(
        name,
        attributes,
        region,
        key,
        keyid,
        profile):
    ret = {'result': True, 'comment': '', 'changes': {}}
    _attributes = __salt__['boto_elb.get_attributes'](name, region, key, keyid,
                                                      profile)
    if not _attributes:
        if not __opts__['test']:
            ret['result'] = False
        msg = 'Failed to retrieve attributes for ELB {0}.'.format(name)
        ret['comment'] = msg
        return ret
    attrs_to_set = []
    if 'cross_zone_load_balancing' in attributes:
        czlb = attributes['cross_zone_load_balancing']
        _czlb = _attributes['cross_zone_load_balancing']
        if czlb['enabled'] != _czlb['enabled']:
            attrs_to_set.append('cross_zone_load_balancing')
    if 'connection_draining' in attributes:
        cd = attributes['connection_draining']
        _cd = _attributes['connection_draining']
        if (cd['enabled'] != _cd['enabled']
                or cd.get('timeout', 300) != _cd.get('timeout')):
            attrs_to_set.append('connection_draining')
    if 'connecting_settings' in attributes:
        cs = attributes['connecting_settings']
        _cs = _attributes['connecting_settings']
        if cs['idle_timeout'] != _cs['idle_timeout']:
            attrs_to_set.append('connecting_settings')
    if 'access_log' in attributes:
        for attr, val in six.iteritems(attributes['access_log']):
            if str(_attributes['access_log'][attr]) != str(val):
                attrs_to_set.append('access_log')
        if 's3_bucket_prefix' in attributes['access_log']:
            sbp = attributes['access_log']['s3_bucket_prefix']
            if sbp.startswith('/') or sbp.endswith('/'):
                raise SaltInvocationError('s3_bucket_prefix can not start or'
                                          ' end with /.')
    if attrs_to_set:
        if __opts__['test']:
            ret['comment'] = 'ELB {0} set to have attributes set.'.format(name)
            ret['result'] = None
            return ret
        was_set = __salt__['boto_elb.set_attributes'](name, attributes,
                                                      region, key, keyid,
                                                      profile)
        if was_set:
            ret['changes']['old'] = {'attributes': _attributes}
            ret['changes']['new'] = {'attributes': attributes}
            ret['comment'] = 'Set attributes on ELB {0}.'.format(name)
        else:
            ret['result'] = False
            msg = 'Failed to set attributes on ELB {0}.'.format(name)
            ret['comment'] = msg
    else:
        ret['comment'] = 'Attributes already set on ELB {0}.'.format(name)
    return ret


def _health_check_present(
        name,
        health_check,
        region,
        key,
        keyid,
        profile):
    ret = {'result': True, 'comment': '', 'changes': {}}
    if not health_check:
        health_check = {}
    _health_check = __salt__['boto_elb.get_health_check'](name, region, key,
                                                          keyid, profile)
    if not _health_check:
        if not __opts__['test']:
            ret['result'] = False
        msg = 'Failed to retrieve health_check for ELB {0}.'.format(name)
        ret['comment'] = msg
        return ret
    need_to_set = False
    for attr, val in six.iteritems(health_check):
        if str(_health_check[attr]) != str(val):
            need_to_set = True
    if need_to_set:
        if __opts__['test']:
            msg = 'ELB {0} set to have health check set.'.format(name)
            ret['result'] = True
            ret['comment'] = msg
            return ret
        was_set = __salt__['boto_elb.set_health_check'](name, health_check,
                                                        region, key, keyid,
                                                        profile)
        if was_set:
            ret['changes']['old'] = {'health_check': _health_check}
            _health_check = __salt__['boto_elb.get_health_check'](name, region,
                                                                  key, keyid,
                                                                  profile)
            ret['changes']['new'] = {'health_check': _health_check}
            ret['comment'] = 'Set health check on ELB {0}.'.format(name)
        else:
            ret['result'] = False
            msg = 'Failed to set health check on ELB {0}.'.format(name)
            ret['comment'] = msg
    else:
        ret['comment'] = 'Health check already set on ELB {0}.'.format(name)
    return ret


def _zones_present(
        name,
        availability_zones,
        region,
        key,
        keyid,
        profile):
    ret = {'result': True, 'comment': '', 'changes': {}}
    lb = __salt__['boto_elb.get_elb_config'](name, region, key, keyid, profile)
    if not lb:
        if not __opts__['test']:
            ret['result'] = False
        msg = 'Failed to retrieve ELB {0}.'.format(name)
        ret['comment'] = msg
        return ret
    to_enable = []
    to_disable = []
    _zones = lb['availability_zones']
    for zone in availability_zones:
        if zone not in _zones:
            to_enable.append(zone)
    for zone in _zones:
        if zone not in availability_zones:
            to_disable.append(zone)
    if to_enable or to_disable:
        if __opts__['test']:
            msg = 'ELB {0} to have availability zones set.'.format(name)
            ret['comment'] = msg
            ret['result'] = None
            return ret
        if to_enable:
            enabled = __salt__['boto_elb.enable_availability_zones'](name,
                                                                     to_enable,
                                                                     region,
                                                                     key,
                                                                     keyid,
                                                                     profile)
            if enabled:
                msg = 'Enabled availability zones on {0} ELB.'.format(name)
                ret['comment'] = msg
            else:
                msg = 'Failed to enable availability zones on {0} ELB.'
                ret['comment'] = msg.format(name)
                ret['result'] = False
        if to_disable:
            disabled = __salt__['boto_elb.disable_availability_zones'](name,
                                                                       to_disable,
                                                                       region,
                                                                       key,
                                                                       keyid,
                                                                       profile)
            if disabled:
                msg = 'Disabled availability zones on {0} ELB.'
                ret['comment'] = ' '.join([ret['comment'], msg.format(name)])
            else:
                msg = 'Failed to disable availability zones on {0} ELB.'
                ret['comment'] = ' '.join([ret['comment'], msg.format(name)])
                ret['result'] = False
        ret['changes']['old'] = {'availability_zones':
                                 lb['availability_zones']}
        lb = __salt__['boto_elb.get_elb_config'](name, region, key, keyid,
                                                 profile)
        ret['changes']['new'] = {'availability_zones':
                                 lb['availability_zones']}
    else:
        msg = 'Availability zones already set on ELB {0}.'.format(name)
        ret['comment'] = msg
    return ret


def _subnets_present(
        name,
        subnets,
        region,
        key,
        keyid,
        profile):
    ret = {'result': True, 'comment': '', 'changes': {}}
    if not subnets:
        subnets = []
    lb = __salt__['boto_elb.get_elb_config'](name, region, key, keyid, profile)
    if not lb:
        if not __opts__['test']:
            ret['result'] = False
        msg = 'Failed to retrieve ELB {0}.'.format(name)
        ret['comment'] = msg
        return ret
    to_enable = []
    to_disable = []
    _subnets = lb['subnets']
    for subnet in subnets:
        if subnet not in _subnets:
            to_enable.append(subnet)
    for subnet in _subnets:
        if subnet not in subnets:
            to_disable.append(subnet)
    if to_enable or to_disable:
        if __opts__['test']:
            msg = 'ELB {0} to have subnets set.'.format(name)
            ret['comment'] = msg
            ret['result'] = None
            return ret
        if to_enable:
            attached = __salt__['boto_elb.attach_subnets'](name, to_enable,
                                                           region, key, keyid,
                                                           profile)
            if attached:
                msg = 'Attached subnets on {0} ELB.'.format(name)
                ret['comment'] = msg
            else:
                msg = 'Failed to attach subnets on {0} ELB.'
                ret['comment'] = msg.format(name)
                ret['result'] = False
        if to_disable:
            detached = __salt__['boto_elb.detach_subnets'](name, to_disable,
                                                           region, key, keyid,
                                                           profile)
            if detached:
                msg = 'Detached subnets on {0} ELB.'
                ret['comment'] = ' '.join([ret['comment'], msg.format(name)])
            else:
                msg = 'Failed to detach subnets on {0} ELB.'
                ret['comment'] = ' '.join([ret['comment'], msg.format(name)])
                ret['result'] = False
        ret['changes']['old'] = {'subnets': lb['subnets']}
        lb = __salt__['boto_elb.get_elb_config'](name, region, key, keyid,
                                                 profile)
        ret['changes']['new'] = {'subnets': lb['subnets']}
    else:
        msg = 'Subnets already set on ELB {0}.'.format(name)
        ret['comment'] = msg
    return ret


def _alarms_present(name, alarms, alarms_from_pillar, region, key, keyid, profile):
    '''helper method for present.  ensure that cloudwatch_alarms are set'''
    # load data from alarms_from_pillar
    tmp = __salt__['config.option'](alarms_from_pillar, {})
    # merge with data from alarms
    if alarms:
        tmp = dictupdate.update(tmp, alarms)
    # set alarms, using boto_cloudwatch_alarm.present
    merged_return_value = {'name': name, 'result': True, 'comment': '', 'changes': {}}
    for _, info in six.iteritems(tmp):
        # add elb to name and description
        info["name"] = name + " " + info["name"]
        info["attributes"]["description"] = name + " " + info["attributes"]["description"]
        # add dimension attribute
        info["attributes"]["dimensions"] = {"LoadBalancerName": [name]}
        # set alarm
        kwargs = {
            "name": info["name"],
            "attributes": info["attributes"],
            "region": region,
            "key": key,
            "keyid": keyid,
            "profile": profile,
        }
        ret = __salt__["state.single"]('boto_cloudwatch_alarm.present', **kwargs)
        results = next(six.itervalues(ret))
        if not results["result"]:
            merged_return_value["result"] = results["result"]
        if results.get("changes", {}) != {}:
            merged_return_value["changes"][info["name"]] = results["changes"]
        if "comment" in results:
            merged_return_value["comment"] += results["comment"]
    return merged_return_value


def absent(
        name,
        region=None,
        key=None,
        keyid=None,
        profile=None):
    ret = {'name': name, 'result': True, 'comment': '', 'changes': {}}

    exists = __salt__['boto_elb.exists'](name, region, key, keyid, profile)
    if exists:
        if __opts__['test']:
            ret['comment'] = 'ELB {0} is set to be removed.'.format(name)
            ret['result'] = None
            return ret
        deleted = __salt__['boto_elb.delete'](name, region, key, keyid,
                                              profile)
        if deleted:
            ret['changes']['old'] = {'elb': name}
            ret['changes']['new'] = {'elb': None}
            ret['comment'] = 'ELB {0} deleted.'.format(name)
        else:
            ret['result'] = False
            ret['comment'] = 'Failed to delete {0} ELB.'.format(name)
    else:
        ret['comment'] = '{0} ELB does not exist.'.format(name)
    return ret<|MERGE_RESOLUTION|>--- conflicted
+++ resolved
@@ -234,20 +234,12 @@
         A list of availability zones for this ELB.
 
     listeners
-<<<<<<< HEAD
         A list of listener lists; example::
 
-            [
-                ['443', 'HTTPS', 'arn:aws:iam::1111111:server-certificate/mycert'],
-                ['8443', '80', 'HTTPS', 'HTTP', 'arn:aws:iam::1111111:server-certificate/mycert']
-            ]
-=======
-        A list of listener lists; example:
         [
             ['443', 'HTTPS', 'arn:aws:iam::1111111:server-certificate/mycert'],
             ['8443', '80', 'HTTPS', 'HTTP', 'arn:aws:iam::1111111:server-certificate/mycert']
         ]
->>>>>>> 485ed3cf
 
     subnets
         A list of subnet IDs in your VPC to attach to your LoadBalancer.
