--- conflicted
+++ resolved
@@ -179,16 +179,12 @@
             if time.time() - start > timeout:
                 if tried >= tries:
                     raise ValueError("Message send timed out after '{0} * {1}'"
-<<<<<<< HEAD
-                             " secs on route = {2}".format(tries, timeout, self.route))
-=======
                              " secs. route = {2} track = {3} load={4}".format(tries,
                                                                        timeout,
                                                                        self.route,
                                                                        track,
                                                                        load))
                 self.stack.transmit(msg, self.stack.nameRemotes['manor'].uid)
->>>>>>> d3f82b2a
                 tried += 1
             time.sleep(0.01)
         return jobber_rxMsgs.pop(track).get('return', {})
