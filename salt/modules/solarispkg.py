'''
Package support for Solaris
'''

<<<<<<< HEAD
# Import Python libs
import os

# Import Salt libs
=======
# Import python libs
import os

# Import salt libs
>>>>>>> 0a06086c
import salt.utils


def __virtual__():
    '''
    Set the virtual pkg module if the os is Solaris
    '''
    if __grains__['os'] == 'Solaris':
        return 'pkg'
    return False


def _list_removed(old, new):
    '''
    List the packages which have been removed between the two package objects
    '''
    pkgs = []
    for pkg in old:
        if pkg not in new:
            pkgs.append(pkg)
    return pkgs


def _compare_versions(old, new):
    '''
    Returns a dict that that displays old and new versions for a package after
    install/upgrade of package.
    '''
    pkgs = {}
    for npkg in new:
        if npkg in old:
            if old[npkg] == new[npkg]:
                # no change in the package
                continue
            else:
                # the package was here before and the version has changed
                pkgs[npkg] = {'old': old[npkg],
                              'new': new[npkg]}
        else:
            # the package is freshly installed
            pkgs[npkg] = {'old': '',
                          'new': new[npkg]}
    return pkgs


def _get_pkgs():
    '''
    Get a full list of the package installed on the machine
    '''
    pkg = {}
    cmd = '/usr/bin/pkginfo -x'

    line_count = 0
    for line in __salt__['cmd.run'](cmd).splitlines():
        if line_count % 2 == 0:
            namever = line.split()[0].strip()
        if line_count % 2 == 1:
            pkg[namever] = line.split()[1].strip()
        line_count = line_count + 1
    return pkg


def list_pkgs():
    '''
    List the packages currently installed as a dict::

        {'<package_name>': '<version>'}

    CLI Example::

        salt '*' pkg.list_pkgs
    '''
    return _get_pkgs()


def version(name):
    '''
    Returns a version if the package is installed, else returns an empty string

    CLI Example::

        salt '*' pkg.version <package name>
    '''
    cmd = '/usr/bin/pkgparam {0} VERSION 2> /dev/null'.format(name)
    namever = __salt__['cmd.run'](cmd)
    if namever:
        return namever
    return ''


def available_version(name):
    '''
    The available version of the package in the repository On Solaris with the
    pkg module this always returns the version that is installed since pkgadd
    does not have the concept of a repository.

    CLI Example::

        salt '*' pkg.available_version <package name>
    '''
    return version(name)


def install(name, refresh=False, **kwargs):
    '''
    Install the passed package. Can install packages from the following
    sources::

        * Locally (package already exists on the minion
        * HTTP/HTTPS server
        * FTP server
        * Salt master

    Returns a dict containing the new package names and versions::

        {'<package>': {'old': '<old-version>',
                   'new': '<new-version>']}

    CLI Example, installing a datastream pkg that already exists on the
    minion::

        salt '*' pkg.install <package name once installed> source=/dir/on/minion/<package filename>
        salt '*' pkg.install SMClgcc346 source=/var/spool/pkg/gcc-3.4.6-sol10-sparc-local.pkg

    CLI Example, installing a datastream pkg that exists on the salt master::

        salt '*' pkg.install <package name once installed> source='salt://srv/salt/pkgs/<package filename>'
        salt '*' pkg.install SMClgcc346 source='salt://srv/salt/pkgs/gcc-3.4.6-sol10-sparc-local.pkg'

    CLI Example, installing a datastream pkg that exists on a HTTP server::

        salt '*' pkg.install <package name once installed> source='http://packages.server.com/<package filename>'
        salt '*' pkg.install SMClgcc346 source='http://packages.server.com/gcc-3.4.6-sol10-sparc-local.pkg'

    If working with solaris zones and you want to install a package only in the
    global zone you can pass 'current_zone_only=True' to salt to have the
    package only installed in the global zone. (Behind the scenes this is
    passing '-G' to the pkgadd command.) Solaris default when installing a
    package in the global zone is to install it in all zones. This overrides
    that and installs the package only in the global.

    CLI Example, installing a datastream package only in the global zone::

        salt 'global_zone' pkg.install SMClgcc346 source=/var/spool/pkg/gcc-3.4.6-sol10-sparc-local.pkg current_zone_only=True

    By default salt automatically provides an adminfile, to automate package
    installation, with these options set:

        email=
        instance=quit
        partial=nocheck
        runlevel=nocheck
        idepend=nocheck
        rdepend=nocheck
        space=nocheck
        setuid=nocheck
        conflict=nocheck
        action=nocheck
        basedir=default

    You can override any of these options in two ways. First you can optionally
    pass any of the options as a kwarg to the module/state to override the
    default value or you can optionally pass the 'admin_source' option
    providing your own adminfile to the minions.

    Note: You can find all of the possible options to provide to the adminfile
    by reading the admin man page::

        man -s 4 admin

    CLI Example - Overriding the 'instance' adminfile option when calling the
    module directly::

        salt '*' pkg.install <package name once installed> source='salt://srv/salt/pkgs/<package filename>' instance="overwrite"

    CLI Example - Overriding the 'instance' adminfile option when used in a
    state::

        SMClgcc346:
          pkg.installed:
            - source: salt://srv/salt/pkgs/gcc-3.4.6-sol10-sparc-local.pkg
            - instance: overwrite

    CLI Example - Providing your own adminfile when calling the module
    directly::

        salt '*' pkg.install <package name once installed> source='salt://srv/salt/pkgs/<package filename>' admin_source='salt://srv/salt/pkgs/<adminfile filename>'

    CLI Example - Providing your own adminfile when using states::

        <package name once installed>:
          pkg.installed:
            - source: salt://srv/salt/pkgs/<package filename>
            - admin_source: salt://srv/salt/pkgs/<adminfile filename>
    '''

    if not 'source' in kwargs:
        return 'source option required with solaris pkg installs'
    else:
        if (kwargs['source']).startswith('salt://') \
                or (kwargs['source']).startswith('http://') \
                or (kwargs['source']).startswith('https://') \
                or (kwargs['source']).startswith('ftp://'):
            pkgname = __salt__['cp.cache_file'](kwargs['source'])
        else:
            pkgname = (kwargs['source'])

    if 'admin_source' in kwargs:
        adminfile = __salt__['cp.cache_file'](kwargs['admin_source'])
    else:
        # Set the adminfile default variables
        email = kwargs.get('email', '')
        instance = kwargs.get('instance', 'quit')
        partial = kwargs.get('partial', 'nocheck')
        runlevel = kwargs.get('runlevel', 'nocheck')
        idepend = kwargs.get('idepend', 'nocheck')
        rdepend = kwargs.get('rdepend', 'nocheck')
        space = kwargs.get('space', 'nocheck')
        setuid = kwargs.get('setuid', 'nocheck')
        conflict = kwargs.get('conflict', 'nocheck')
        action = kwargs.get('action', 'nocheck')
        basedir = kwargs.get('basedir', 'default')

        # Make tempfile to hold the adminfile contents.
        fd, adminfile = salt.utils.mkstemp(prefix="salt-", close_fd=False)

        # Write to file then close it.
        os.write(fd, 'email={0}\n'.format(email))
        os.write(fd, 'email={instance={0}\n'.format(instance))
        os.write(fd, 'email={partial={0}\n'.format(partial))
        os.write(fd, 'email={runlevel={0}\n'.format(runlevel))
        os.write(fd, 'email={idepend={0}\n'.format(idepend))
        os.write(fd, 'email={rdepend={0}\n'.format(rdepend))
        os.write(fd, 'email={space={0}\n'.format(space))
        os.write(fd, 'email={setuid={0}\n'.format(setuid))
        os.write(fd, 'email={conflict={0}\n'.format(conflict))
        os.write(fd, 'email={action={0}\n'.format(action))
        os.write(fd, 'email={basedir={0}\n'.format(basedir))
        os.close(fd)

    # Get a list of the packages before install so we can diff after to see
    # what got installed.
    old = _get_pkgs()

    cmd = '/usr/sbin/pkgadd -n -a {0} '.format(adminfile)

    # Global only?
    if kwargs.get('current_zone_only') == 'True':
        cmd += '-G '

    cmd += '-d {0} \'all\''.format(pkgname)

    # Install the package
    __salt__['cmd.retcode'](cmd)

    # Get a list of the packages again, including newly installed ones.
    new = _get_pkgs()

    # Remove the temp adminfile
    if not 'admin_source' in kwargs:
        os.unlink(adminfile)

    # Return a list of the new package installed.
    return _compare_versions(old, new)


def remove(name, **kwargs):
    '''
    Remove a single package with pkgrm

    By default salt automatically provides an adminfile, to automate package
    removal, with these options set::

        email=
        instance=quit
        partial=nocheck
        runlevel=nocheck
        idepend=nocheck
        rdepend=nocheck
        space=nocheck
        setuid=nocheck
        conflict=nocheck
        action=nocheck
        basedir=default

    You can override any of these options in two ways. First you can optionally
    pass any of the options as a kwarg to the module/state to override the
    default value or you can optionally pass the 'admin_source' option
    providing your own adminfile to the minions.

    Note: You can find all of the possible options to provide to the adminfile
    by reading the admin man page::

        man -s 4 admin

    CLI Example::

        salt '*' pkg.remove <package name>
        salt '*' pkg.remove SUNWgit
    '''

    # Check to see if the package is installed before we proceed
    if version(name) == '':
        return ''

    if 'admin_source' in kwargs:
        adminfile = __salt__['cp.cache_file'](kwargs['admin_source'])
    else:
        # Set the adminfile default variables
        email = kwargs.get('email', '')
        instance = kwargs.get('instance', 'quit')
        partial = kwargs.get('partial', 'nocheck')
        runlevel = kwargs.get('runlevel', 'nocheck')
        idepend = kwargs.get('idepend', 'nocheck')
        rdepend = kwargs.get('rdepend', 'nocheck')
        space = kwargs.get('space', 'nocheck')
        setuid = kwargs.get('setuid', 'nocheck')
        conflict = kwargs.get('conflict', 'nocheck')
        action = kwargs.get('action', 'nocheck')
        basedir = kwargs.get('basedir', 'default')

        # Make tempfile to hold the adminfile contents.
<<<<<<< HEAD
        fd, adminfile = salt.utils.mkstemp(prefix="salt-")
=======
        fd, adminfile = salt.utils.mkstemp(prefix="salt-", close_fd=False)
>>>>>>> 0a06086c

        # Write to file then close it.
        os.write(fd, 'email={0}\n'.format(email))
        os.write(fd, 'instance={0}\n'.format(instance))
        os.write(fd, 'partial={0}\n'.format(partial))
        os.write(fd, 'runlevel={0}\n'.format(runlevel))
        os.write(fd, 'idepend={0}\n'.format(idepend))
        os.write(fd, 'rdepend={0}\n'.format(rdepend))
        os.write(fd, 'space={0}\n'.format(space))
        os.write(fd, 'setuid={0}\n'.format(setuid))
        os.write(fd, 'conflict={0}\n'.format(conflict))
        os.write(fd, 'action={0}\n'.format(action))
        os.write(fd, 'basedir={0}\n'.format(basedir))
        os.close(fd)

    # Get a list of the currently installed pkgs.
    old = _get_pkgs()

    # Remove the package
    cmd = '/usr/sbin/pkgrm -n -a {0} {1}'.format(adminfile, name)
    __salt__['cmd.retcode'](cmd)

    # Remove the temp adminfile
    if not 'admin_source' in kwargs:
        os.unlink(adminfile)

    # Get a list of the packages after the uninstall
    new = _get_pkgs()

    # Compare the pre and post remove package objects and report the
    # uninstalled pkgs.
    return _list_removed(old, new)


def purge(name, **kwargs):
    '''
    Remove a single package with pkgrm

    Returns a list containing the removed packages.

    CLI Example::

        salt '*' pkg.purge <package name>
    '''
    return remove(name, **kwargs)<|MERGE_RESOLUTION|>--- conflicted
+++ resolved
@@ -2,17 +2,10 @@
 Package support for Solaris
 '''
 
-<<<<<<< HEAD
 # Import Python libs
 import os
 
 # Import Salt libs
-=======
-# Import python libs
-import os
-
-# Import salt libs
->>>>>>> 0a06086c
 import salt.utils
 
 
@@ -335,11 +328,7 @@
         basedir = kwargs.get('basedir', 'default')
 
         # Make tempfile to hold the adminfile contents.
-<<<<<<< HEAD
-        fd, adminfile = salt.utils.mkstemp(prefix="salt-")
-=======
         fd, adminfile = salt.utils.mkstemp(prefix="salt-", close_fd=False)
->>>>>>> 0a06086c
 
         # Write to file then close it.
         os.write(fd, 'email={0}\n'.format(email))
