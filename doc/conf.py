# -*- coding: utf-8 -*-
# pylint: disable=C0103,W0622
'''
Sphinx documentation for Salt
'''
import functools
import sys
import os
import types

from sphinx.directives import TocTree


# pylint: disable=R0903
class Mock(object):
    '''
    Mock out specified imports

    This allows autodoc to do its thing without having oodles of req'd
    installed libs. This doesn't work with ``import *`` imports.

    http://read-the-docs.readthedocs.org/en/latest/faq.html#i-get-import-errors-on-libraries-that-depend-on-c-modules
    '''
    def __init__(self, *args, **kwargs):
        pass

    __all__ = []

    def __call__(self, *args, **kwargs):
        ret = Mock()
        # If mocked function is used as a decorator, expose decorated function.
        # if args and callable(args[-1]):
        #     functools.update_wrapper(ret, args[0])
        return ret

    @classmethod
    def __getattr__(cls, name):
        if name in ('__file__', '__path__'):
            return '/dev/null'
        else:
            return Mock()
# pylint: enable=R0903

MOCK_MODULES = [
    # salt core
    'Crypto',
    'Crypto.Signature',
    'Crypto.Cipher',
    'Crypto.Hash',
    'Crypto.PublicKey',
    'Crypto.Random',
    'Crypto.Signature',
    'Crypto.Signature.PKCS1_v1_5',
    'M2Crypto',
    'msgpack',
    'yaml',
    'yaml.constructor',
    'yaml.nodes',
    'yaml.scanner',
    'zmq',
    'zmq.eventloop',
    'zmq.eventloop.ioloop',

    # third-party libs for cloud modules
    'libcloud',
    'libcloud.compute',
    'libcloud.compute.base',
    'libcloud.compute.deployment',
    'libcloud.compute.providers',
    'libcloud.compute.types',
    'libcloud.loadbalancer',
    'libcloud.loadbalancer.types',
    'libcloud.loadbalancer.providers',
    'libcloud.common',
    'libcloud.common.google',

    # third-party libs for netapi modules
    'cherrypy',
    'cherrypy.lib',
    'cherrypy.process',
    'cherrypy.wsgiserver',
    'cherrypy.wsgiserver.ssl_builtin',

    'tornado',
    'tornado.concurrent',
    'tornado.gen',
    'tornado.httpclient',
    'tornado.httpserver',
    'tornado.httputil',
    'tornado.ioloop',
    'tornado.simple_httpclient',
    'tornado.web',
    'tornado.websocket',

    'ws4py',
    'ws4py.server',
    'ws4py.server.cherrypyserver',
    'ws4py.websocket',

    # modules, renderers, states, returners, et al
    'ClusterShell',
    'ClusterShell.NodeSet',
    'django',
    'libvirt',
    'MySQLdb',
    'MySQLdb.cursors',
    'nagios_json',
    'psutil',
    'pycassa',
    'pymongo',
    'rabbitmq_server',
    'redis',
    'requests',
    'requests.exceptions',
    'rpm',
    'rpmUtils',
    'rpmUtils.arch',
    'yum',
    'OpenSSL',
    'zfs',
]

for mod_name in MOCK_MODULES:
    sys.modules[mod_name] = Mock()

# Define a fake version attribute for libcloud so docs build as supposed
sys.modules['libcloud'].__version__ = '0.0.0'


# -- Add paths to PYTHONPATH ---------------------------------------------------
try:
    docs_basepath = os.path.abspath(os.path.dirname(__file__))
except NameError:
    # sphinx-intl and six execute some code which will raise this NameError
    # assume we're in the doc/ directory
    docs_basepath = os.path.abspath(os.path.dirname('.'))

addtl_paths = (
        os.pardir,  # salt itself (for autodoc)
        '_ext',  # custom Sphinx extensions
)

for path in addtl_paths:
    sys.path.insert(0, os.path.abspath(os.path.join(docs_basepath, path)))


# We're now able to import salt
import salt.version


formulas_dir = os.path.join(os.pardir, docs_basepath, 'formulas')

# ----- Intersphinx Settings ------------------------------------------------>
intersphinx_mapping = {
        'python2': ('http://docs.python.org/2', None),
        'python3': ('http://docs.python.org/3', None)
}
# <---- Intersphinx Settings -------------------------------------------------

# -- General Configuration -----------------------------------------------------

project = 'Salt'
copyright = '2015 SaltStack, Inc.'

version = salt.version.__version__
<<<<<<< HEAD
latest_release = '2015.5.5'  # latest release
previous_release = '2014.7.6'  # latest release from previous branch
previous_release_dir = '2014.7'  # path on web server for previous branch
build_type = 'develop'  # latest, previous, develop
=======
latest_release = '2015.8.0' # latest release
previous_release = '2015.5.5'  # latest release from previous branch
previous_release_dir = '2015.5'  # path on web server for previous branch
build_type = 'latest'  # latest, previous, develop, inactive
>>>>>>> 97d2a5fd

# set release to 'version' for develop so sha is used
# - otherwise -
# set release to 'latest_release' or 'previous_release'

release = latest_release  # version, latest_release, previous_release

# Set google custom search engine

if release == latest_release:
    search_cx = '004624818632696854117:yfmprrbw3pk' # latest
elif release.startswith('2014.7'):
    search_cx = '004624818632696854117:thhslradbru' # 2014.7
elif release.startswith('2015.5'):
    search_cx = '004624818632696854117:ovogwef29do' # 2015.5
else:
    search_cx = '004624818632696854117:haj7bjntf4s'  # develop

needs_sphinx = '1.3'

spelling_lang = 'en_US'
language = 'en'
locale_dirs = [
    '_locale',
]

master_doc = 'contents'
templates_path = ['_templates']
exclude_patterns = ['_build', '_incl/*', 'ref/cli/_includes/*.rst']

extensions = [
    'saltdomain', # Must come early
    'sphinx.ext.autodoc',
    'sphinx.ext.autosummary',
    'sphinx.ext.extlinks',
    'sphinx.ext.intersphinx',
    'httpdomain',
    'youtube',
    'saltautodoc', # Must be AFTER autodoc
    'shorturls',
]

try:
    import sphinxcontrib.spelling
except ImportError:
    pass
else:
    extensions += ['sphinxcontrib.spelling']

modindex_common_prefix = ['salt.']

autosummary_generate = True

# Define a substitution for linking to the latest release tarball
rst_prolog = """\
.. |current_release_doc| replace:: :doc:`/topics/releases/{release}`
.. |saltrepo| replace:: https://github.com/saltstack/salt
.. _`salt-users`: https://groups.google.com/forum/#!forum/salt-users
.. _`salt-announce`: https://groups.google.com/forum/#!forum/salt-announce
.. _`salt-packagers`: https://groups.google.com/forum/#!forum/salt-packagers
.. |windownload| raw:: html

     <p>x86: <a href="https://repo.saltstack.com/windows/Salt-Minion-{release}-3-x86-Setup.exe"><strong>Salt-Minion-{release}-3-x86-Setup.exe</strong></a>
      | <a href="https://repo.saltstack.com/windows/Salt-Minion-{release}-3-x86-Setup.exe.md5"><strong>md5</strong></a></p>

     <p>AMD64: <a href="https://repo.saltstack.com/windows/Salt-Minion-{release}-3-AMD64-Setup.exe"><strong>Salt-Minion-{release}-3-AMD64-Setup.exe</strong></a>
      | <a href="https://repo.saltstack.com/windows/Salt-Minion-{release}-3-AMD64-Setup.exe.md5"><strong>md5</strong></a></p>

""".format(release=release)

# A shortcut for linking to tickets on the GitHub issue tracker
extlinks = {
    'blob': ('https://github.com/saltstack/salt/blob/%s/%%s' % 'develop', None),
    'download': ('https://cloud.github.com/downloads/saltstack/salt/%s', None),
    'issue': ('https://github.com/saltstack/salt/issues/%s', 'issue '),
    'formula_url': ('https://github.com/saltstack-formulas/%s', ''),
}


# ----- Localization -------------------------------------------------------->
locale_dirs = ['locale/']
gettext_compact = False
# <---- Localization ---------------------------------------------------------


### HTML options
html_theme = 'saltstack2' #change to 'saltstack' to use previous theme
html_theme_path = ['_themes']
html_title = u''
html_short_title = 'Salt'

html_static_path = ['_static']
html_logo = None # specified in the theme layout.html
html_favicon = 'favicon.ico'
html_use_smartypants = False

# Set a var if we're building docs for the live site or not
on_saltstack = 'SALT_ON_SALTSTACK' in os.environ

# Use Google customized search or use Sphinx built-in JavaScript search
if on_saltstack:
    html_search_template = 'googlesearch.html'
else:
    html_search_template = 'searchbox.html'

html_additional_pages = {
    '404': '404.html',
}

html_default_sidebars = [
    html_search_template,
    'version.html',
    'localtoc.html',
    'relations.html',
    'sourcelink.html',
    'saltstack.html',
]
html_sidebars = {
    'ref/**/all/salt.*': [
        html_search_template,
        'version.html',
        'modules-sidebar.html',
        'localtoc.html',
        'relations.html',
        'sourcelink.html',
        'saltstack.html',
    ],
    'ref/formula/all/*': [
    ],
}

html_context = {
    'on_saltstack': on_saltstack,
    'html_default_sidebars': html_default_sidebars,
    'github_base': 'https://github.com/saltstack/salt',
    'github_issues': 'https://github.com/saltstack/salt/issues',
    'github_downloads': 'https://github.com/saltstack/salt/downloads',
    'latest_release': latest_release,
    'previous_release': previous_release,
    'previous_release_dir': previous_release_dir,
    'search_cx': search_cx,
    'build_type': build_type,
}

html_use_index = True
html_last_updated_fmt = '%b %d, %Y'
html_show_sourcelink = False
html_show_sphinx = True
html_show_copyright = True

### Latex options

latex_documents = [
  ('contents', 'Salt.tex', 'Salt Documentation', 'SaltStack, Inc.', 'manual'),
]

latex_logo = '_static/salt-logo.png'

latex_elements = {
    'inputenc': '',     # use XeTeX instead of the inputenc LaTeX package.
    'utf8extra': '',
    'preamble': '''
    \usepackage{fontspec}
    \setsansfont{Linux Biolinum O}
    \setromanfont{Linux Libertine O}
    \setmonofont{Source Code Pro}
''',
}
### Linux Biolinum, Linux Libertine: http://www.linuxlibertine.org/
### Source Code Pro: https://github.com/adobe-fonts/source-code-pro/releases


### Linkcheck options
linkcheck_ignore = [r'http://127.0.0.1',
                    r'http://salt:\d+',
                    r'http://local:\d+',
                    r'https://console.aws.amazon.com',
                    r'http://192.168.33.10',
                    r'http://domain:\d+',
                    r'http://123.456.789.012:\d+',
                    r'http://localhost',
                    r'https://groups.google.com/forum/#!forum/salt-users',
                    r'http://logstash.net/docs/latest/inputs/udp',
                    r'http://logstash.net/docs/latest/inputs/zeromq',
                    r'http://www.youtube.com/saltstack',
                    r'http://raven.readthedocs.org',
                    r'https://getsentry.com',
                    r'http://salt-cloud.readthedocs.org',
                    r'http://salt.readthedocs.org',
                    r'http://www.pip-installer.org/',
                    r'http://www.windowsazure.com/',
                    r'https://github.com/watching',
                    r'dash-feed://',
                    r'https://github.com/saltstack/salt/',
                    r'http://bootstrap.saltstack.org',
                    r'https://bootstrap.saltstack.com',
                    r'https://raw.githubusercontent.com/saltstack/salt-bootstrap/stable/bootstrap-salt.sh',
                    r'media.readthedocs.org/dash/salt/latest/salt.xml',
                    r'https://portal.aws.amazon.com/gp/aws/securityCredentials',
                    r'https://help.github.com/articles/fork-a-repo',
                    r'dash-feed://https%3A//media.readthedocs.org/dash/salt/latest/salt.xml'
                    ]

linkcheck_anchors = False

### Manpage options
# One entry per manual page. List of tuples
# (source start file, name, description, authors, manual section).
authors = [
    'Thomas S. Hatch <thatch45@gmail.com> and many others, please see the Authors file',
]

man_pages = [
    ('contents', 'salt', 'Salt Documentation', authors, 7),
    ('ref/cli/salt', 'salt', 'salt', authors, 1),
    ('ref/cli/salt-master', 'salt-master', 'salt-master Documentation', authors, 1),
    ('ref/cli/salt-minion', 'salt-minion', 'salt-minion Documentation', authors, 1),
    ('ref/cli/salt-key', 'salt-key', 'salt-key Documentation', authors, 1),
    ('ref/cli/salt-cp', 'salt-cp', 'salt-cp Documentation', authors, 1),
    ('ref/cli/salt-call', 'salt-call', 'salt-call Documentation', authors, 1),
    ('ref/cli/salt-proxy', 'salt-proxy', 'salt-proxy Documentation', authors, 1),
    ('ref/cli/salt-syndic', 'salt-syndic', 'salt-syndic Documentation', authors, 1),
    ('ref/cli/salt-run', 'salt-run', 'salt-run Documentation', authors, 1),
    ('ref/cli/salt-ssh', 'salt-ssh', 'salt-ssh Documentation', authors, 1),
    ('ref/cli/salt-cloud', 'salt-cloud', 'Salt Cloud Command', authors, 1),
    ('ref/cli/salt-api', 'salt-api', 'salt-api Command', authors, 1),
    ('ref/cli/salt-unity', 'salt-unity', 'salt-unity Command', authors, 1),
    ('ref/cli/spm', 'spm', 'Salt Package Manager Command', authors, 1),
]


### epub options
epub_title = 'Salt Documentation'
epub_author = 'SaltStack, Inc.'
epub_publisher = epub_author
epub_copyright = copyright

epub_scheme = 'URL'
epub_identifier = 'http://saltstack.org/'

#epub_tocdepth = 3


def skip_mod_init_member(app, what, name, obj, skip, options):
    if name.startswith('_'):
        return True
    if isinstance(obj, types.FunctionType) and obj.__name__ == 'mod_init':
        return True
    return False


def _normalize_version(args):
    _, path = args
    return '.'.join([x.zfill(4) for x in (path.split('/')[-1].split('.'))])


class ReleasesTree(TocTree):
    option_spec = dict(TocTree.option_spec)

    def run(self):
        rst = super(ReleasesTree, self).run()
        entries = rst[0][0]['entries'][:]
        entries.sort(key=_normalize_version, reverse=True)
        rst[0][0]['entries'][:] = entries
        return rst


def setup(app):
    app.add_directive('releasestree', ReleasesTree)
    app.connect('autodoc-skip-member', skip_mod_init_member)<|MERGE_RESOLUTION|>--- conflicted
+++ resolved
@@ -163,17 +163,10 @@
 copyright = '2015 SaltStack, Inc.'
 
 version = salt.version.__version__
-<<<<<<< HEAD
-latest_release = '2015.5.5'  # latest release
-previous_release = '2014.7.6'  # latest release from previous branch
-previous_release_dir = '2014.7'  # path on web server for previous branch
-build_type = 'develop'  # latest, previous, develop
-=======
 latest_release = '2015.8.0' # latest release
 previous_release = '2015.5.5'  # latest release from previous branch
 previous_release_dir = '2015.5'  # path on web server for previous branch
-build_type = 'latest'  # latest, previous, develop, inactive
->>>>>>> 97d2a5fd
+build_type = 'develop'  # latest, previous, develop
 
 # set release to 'version' for develop so sha is used
 # - otherwise -
