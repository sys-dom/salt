--- conflicted
+++ resolved
@@ -519,8 +519,6 @@
         finally:
             os.remove(name)
 
-<<<<<<< HEAD
-=======
     def test_replace_issue_18612(self):
         '''
         Test the (mis-)behaviour of file.replace as described in #18612:
@@ -892,7 +890,6 @@
         finally:
             os.remove(name)
 
->>>>>>> f69575b6
     def test_comment(self):
         '''
         file.comment
