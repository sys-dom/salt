--- conflicted
+++ resolved
@@ -8,11 +8,7 @@
 import pprint
 
 # Import Salt Testing libs
-<<<<<<< HEAD
-from salttesting import skipIf, TestCase
-=======
 from salttesting.unit import skipIf, TestCase
->>>>>>> 3ea390f4
 from salttesting.case import ModuleCase
 from salttesting.helpers import ensure_in_syspath
 ensure_in_syspath('../../')
