'''
Utility functions for saltcloud
'''

# Import python libs
import os
import sys
import shutil
import socket
import tempfile
import time

# Import salt libs
import salt.crypt

# Import third party libs
from jinja2 import Template
import yaml

NSTATES = {
        0: 'running',
        1: 'rebooting',
        2: 'terminated',
        3: 'pending',
        }


def os_script(os_, vm_=None, opts=None, minion=''):
    '''
    Return the script as a string for the specific os
    '''
    deploy_path = os.path.join(
            os.path.dirname(os.path.dirname(__file__)),
            'deploy')
    for fn_ in os.listdir(deploy_path):
        full = os.path.join(deploy_path, fn_)
        if not os.path.isfile(full):
            continue
        if os_.lower() == fn_.split('.')[0].lower():
            # found the right script to embed, go for it
            try:
                with open(full, 'r') as fp_:
                    template = Template(fp_.read())
                return str(template.render(opts=opts, vm=vm_, minion=minion))
            except AttributeError:
                # Specified renderer was not found
                continue
    # No deploy script was found, return an empy string
    return ''


def gen_keys(keysize=2048):
    '''
    Generate Salt minion keys and return them as PEM file strings
    '''
    # Mandate that keys are at least 2048 in size
    if keysize < 2048:
        keysize = 2048
    tdir = tempfile.mkdtemp()
    salt.crypt.gen_keys(
            tdir,
            'minion',
            keysize)
    priv_path = os.path.join(tdir, 'minion.pem')
    pub_path = os.path.join(tdir, 'minion.pub')
    with open(priv_path) as fp_:
        priv = fp_.read()
    with open(pub_path) as fp_:
        pub = fp_.read()
    shutil.rmtree(tdir)
    return priv, pub


def accept_key(pki_dir, pub, id_):
    '''
    If the master config was available then we will have a pki_dir key in
    the opts directory, this method places the pub key in the accepted
    keys dir if that is the case.
    '''
    key = os.path.join(
            pki_dir,
            'minions/{0}'.format(id_)
            )
    with open(key, 'w+') as fp_:
        fp_.write(pub)


def get_option(option, opts, vm_):
    '''
    Convenience function to return the dominant option to be used. Always
    default to options set in the vm structure, but if the option is not
    present there look for it in the main config file
    '''
    if option in vm_:
        return vm_[option]
    if option in opts:
        return opts[option]


def minion_conf_string(opts, vm_):
    '''
    Return a string to be passed into the deployment script for the minion
    configuration file
    '''
    minion = {'id': vm_['name']}
    minion.update(opts.get('minion', {}))
    minion.update(vm_.get('minion', {}))
<<<<<<< HEAD
    return yaml.load(yaml.safe_dump(minion))
=======
    minion.update(opts.get('map_minion', {}))
    minion.update(vm_.get('map_minion', {}))
    minion['grains'].update(opts.get('map_grains', {}))
    minion['grains'].update(vm_.get('map_grains', {}))
    return yaml.safe_dump(minion)
>>>>>>> 3c73e18b


def wait_for_ssh(host, port=22, timeout=900):
    '''
    Wait until an ssh connection can be made on a specified host
    '''
    start = time.time()
    sock = socket.socket(socket.AF_INET, socket.SOCK_STREAM)
    while True:
        try:
            sock.connect((host, port))
            sock.shutdown(2)
            return True
        except Exception:
            time.sleep(1)
            if time.time() - start > timeout:
                return False
<|MERGE_RESOLUTION|>--- conflicted
+++ resolved
@@ -105,15 +105,11 @@
     minion = {'id': vm_['name']}
     minion.update(opts.get('minion', {}))
     minion.update(vm_.get('minion', {}))
-<<<<<<< HEAD
-    return yaml.load(yaml.safe_dump(minion))
-=======
     minion.update(opts.get('map_minion', {}))
     minion.update(vm_.get('map_minion', {}))
     minion['grains'].update(opts.get('map_grains', {}))
     minion['grains'].update(vm_.get('map_grains', {}))
     return yaml.safe_dump(minion)
->>>>>>> 3c73e18b
 
 
 def wait_for_ssh(host, port=22, timeout=900):
